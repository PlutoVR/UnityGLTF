﻿using UnityEngine;
using System.Collections.Generic;
using System.Collections;
using System;
using UnityEngine.Networking;
using UnityEngine.Rendering;

namespace GLTF
{
    public class GLTFLoader
    {
	    public bool Multithreaded = true;
        public int MaximumLod = 300;
        private Shader _standardShader;
		private readonly string _gltfUrl;
        private GLTFRoot _root;
        private GameObject _lastLoadedScene;
        private AsyncAction asyncAction;
	    private readonly Transform _sceneParent;
        private readonly Dictionary<GLTFBuffer, byte[]> _bufferCache = new Dictionary<GLTFBuffer, byte[]>();
        private readonly Dictionary<MaterialCacheKey, Material> _materialCache = new Dictionary<MaterialCacheKey, Material>();
        private readonly Dictionary<GLTFImage, Texture2D> _imageCache = new Dictionary<GLTFImage, Texture2D>();
        private readonly Dictionary<GLTFMesh, GameObject> _meshCache = new Dictionary<GLTFMesh, GameObject>();
        private readonly Dictionary<GLTFMeshPrimitive, GLTFMeshPrimitiveAttributes> _attributesCache = new Dictionary<GLTFMeshPrimitive, GLTFMeshPrimitiveAttributes>();

        private struct MaterialCacheKey
        {
            public GLTFMaterial Material;
            public bool UseVertexColors;
        }

	    public GLTFLoader(string gltfUrl, Shader standardShader)
        {
            _gltfUrl = gltfUrl;
            _standardShader = standardShader;
            asyncAction = new AsyncAction();
        }

        public GLTFLoader(string gltfUrl, Shader standardShader, Transform parent = null)
		{
            _gltfUrl = gltfUrl;
	        _sceneParent = parent;
            _standardShader = standardShader;
            asyncAction = new AsyncAction();
		}

<<<<<<< HEAD
        public IEnumerator Load(int sceneIndex = -1)
=======
	    public GameObject LastLoadedScene
	    {
		    get
		    {
			    return _lastLoadedScene;
		    }
	    }

        public IEnumerator Load()
>>>>>>> 792cc432
        {
            var www = UnityWebRequest.Get(_gltfUrl);

            yield return www.Send();

            var gltfData = www.downloadHandler.data;

	        if (Multithreaded)
	        {
		        yield return asyncAction.RunOnWorkerThread(() => ParseGLTF(gltfData));
	        }
	        else
	        {
                ParseGLTF(gltfData);
	        }

	        GLTFScene scene;
	        if (sceneIndex >= 0 && sceneIndex < _root.Scenes.Count)
	        {
		        scene = _root.Scenes[sceneIndex];
	        }
	        else
	        {
				scene = _root.GetDefaultScene();
			}

            if (scene == null)
            {
                throw new Exception("No default scene in gltf file.");
            }

            if (_root.Buffers != null)
            {
                foreach (var buffer in _root.Buffers)
                {
                    yield return LoadBuffer(buffer);
                }
            }

            if (_root.Images != null)
            {
                foreach (var image in _root.Images)
                {
                    yield return LoadImage(image);
                }
            }

	        if (Multithreaded)
	        {
		        yield return asyncAction.RunOnWorkerThread(() => BuildMeshAttributes());
	        }
	        else
	        {
		        BuildMeshAttributes();
	        }

            var sceneObj = CreateScene(scene);

	        if (_sceneParent != null)
	        {
		        sceneObj.transform.SetParent(_sceneParent, false);
	        }

			_root = null;
	        _lastLoadedScene = sceneObj;
        }

        private void ParseGLTF(byte[] gltfData)
        {
            byte[] glbBuffer;
            _root = GLTFParser.ParseBinary(gltfData, out glbBuffer);

            if (glbBuffer != null)
            {
                _bufferCache[_root.Buffers[0]] = glbBuffer;
            }
        }

        private void BuildMeshAttributes()
        {
            foreach (var mesh in _root.Meshes)
            {
                foreach (var primitive in mesh.Primitives)
                {
                    var attributes = primitive.BuildMeshAttributes(_bufferCache);
                    _attributesCache[primitive] = attributes;
                }
            }
        }

        private GameObject CreateScene(GLTFScene scene)
        {
            var sceneObj = new GameObject(scene.Name ?? "GLTFScene");

            foreach (var node in scene.Nodes)
            {
				var nodeObj = CreateNode(node.Value);
	            nodeObj.transform.SetParent(sceneObj.transform, false);
			}

            return sceneObj;
        }

        private GameObject CreateNode(GLTFNode node)
        {
            var nodeObj = new GameObject(node.Name ?? "GLTFNode");

			Vector3 position;
	        Quaternion rotation;
	        Vector3 scale;
			node.GetUnityTRSProperties(out position, out rotation, out scale);
			nodeObj.transform.localPosition = position;
	        nodeObj.transform.localRotation = rotation;
			nodeObj.transform.localScale = scale;

			// TODO: Add support for skin/morph targets
			if (node.Mesh != null)
            {
                var meshObj = FindOrCreateMeshObject(node.Mesh.Value);
	            meshObj.transform.SetParent(nodeObj.transform, false);
			}

            /* TODO: implement camera (probably a flag to disable for VR as well)
            if (camera != null)
            {
                GameObject cameraObj = camera.Value.Create();
                cameraObj.transform.parent = nodeObj.transform;
            }
            */

            if (node.Children != null)
            {
                foreach (var child in node.Children)
                {
                    var childObj = CreateNode(child.Value);
                    childObj.transform.SetParent(nodeObj.transform, false);
                }
            }
            
            return nodeObj;
        }

        private GameObject FindOrCreateMeshObject(GLTFMesh mesh)
        {
            GameObject meshObj;

			if (_meshCache.TryGetValue(mesh, out meshObj))
            {
                return GameObject.Instantiate(meshObj);
            }

            meshObj = CreateMeshObject(mesh);

			_meshCache.Add(mesh, meshObj);

	        return meshObj;
        }

        private GameObject CreateMeshObject(GLTFMesh mesh)
        {
            var meshName = mesh.Name ?? "GLTFMesh";
            var meshObj = new GameObject(meshName);

            foreach (var primitive in mesh.Primitives)
            {
                var primitiveObj = CreateMeshPrimitive(primitive);
	            primitiveObj.transform.SetParent(meshObj.transform, false);
			}

            return meshObj;
        }

        private GameObject CreateMeshPrimitive(GLTFMeshPrimitive primitive)
        {
            var primitiveObj = new GameObject("Primitive");
	        
			var meshFilter = primitiveObj.AddComponent<MeshFilter>();

            var attributes = _attributesCache[primitive];

            var mesh = new Mesh
            {
                vertices = attributes.Vertices,
                normals = attributes.Normals,
                uv = attributes.Uv,
                uv2 = attributes.Uv2,
                uv3 = attributes.Uv3,
                uv4 = attributes.Uv4,
                colors = attributes.Colors,
                triangles = attributes.Triangles,
                tangents = attributes.Tangents
            };

            meshFilter.mesh = mesh;

            var meshRenderer = primitiveObj.AddComponent<MeshRenderer>();

            if (primitive.Material != null)
            {
                var materialCacheKey = new MaterialCacheKey {
                    Material = primitive.Material.Value,
                    UseVertexColors = attributes.Colors != null
                };
                meshRenderer.material = FindOrCreateMaterial(materialCacheKey);
            }
            else
            {
                var materialCacheKey = new MaterialCacheKey {
                    Material = new GLTFMaterial(),
                    UseVertexColors = attributes.Colors != null
                };
                meshRenderer.material = FindOrCreateMaterial(materialCacheKey);
            }
            

            return primitiveObj;
        }

        private Material FindOrCreateMaterial(MaterialCacheKey materialKey)
        {
            Material material;

            if (_materialCache.TryGetValue(materialKey, out material))
            {
                return material;
            }

	        material = CreateMaterial(materialKey.Material, materialKey.UseVertexColors);

			_materialCache.Add(materialKey, material);

	        return material;
        }

        private Material CreateMaterial(GLTFMaterial def, bool useVertexColors)
        {            
            Shader shader = _standardShader;

            shader.maximumLOD = MaximumLod;

            var material = new Material(shader);

            if (def.AlphaMode == GLTFAlphaMode.MASK)
            {
                material.SetOverrideTag("RenderType", "TransparentCutout");
				material.SetInt("_SrcBlend", (int)UnityEngine.Rendering.BlendMode.One);
				material.SetInt("_DstBlend", (int)UnityEngine.Rendering.BlendMode.Zero);
				material.SetInt("_ZWrite", 1);
				material.EnableKeyword("_ALPHATEST_ON");
				material.DisableKeyword("_ALPHABLEND_ON");
				material.DisableKeyword("_ALPHAPREMULTIPLY_ON");
				material.renderQueue = (int)UnityEngine.Rendering.RenderQueue.AlphaTest;
                material.SetFloat("_Cutoff", (float)def.AlphaCutoff);
            }
            else if (def.AlphaMode == GLTFAlphaMode.BLEND)
            {
                material.SetOverrideTag("RenderType", "Transparent");
				material.SetInt("_SrcBlend", (int)UnityEngine.Rendering.BlendMode.SrcAlpha);
				material.SetInt("_DstBlend", (int)UnityEngine.Rendering.BlendMode.OneMinusSrcAlpha);
				material.SetInt("_ZWrite", 0);
				material.DisableKeyword("_ALPHATEST_ON");
				material.EnableKeyword("_ALPHABLEND_ON");
				material.DisableKeyword("_ALPHAPREMULTIPLY_ON");
				material.renderQueue = (int)UnityEngine.Rendering.RenderQueue.Transparent;
            }
            else
            {
                material.SetOverrideTag("RenderType", "");
				material.SetInt("_SrcBlend", (int)UnityEngine.Rendering.BlendMode.One);
				material.SetInt("_DstBlend", (int)UnityEngine.Rendering.BlendMode.Zero);
				material.SetInt("_ZWrite", 1);
				material.DisableKeyword("_ALPHATEST_ON");
				material.DisableKeyword("_ALPHABLEND_ON");
				material.DisableKeyword("_ALPHAPREMULTIPLY_ON");
				material.renderQueue = -1;
            }

            if (def.DoubleSided)
            {
                material.SetInt("_Cull", (int)CullMode.Off);
            }
            else
            {
                material.SetInt("_Cull", (int)CullMode.Back);
            }


 
            if (useVertexColors)
            {
                material.EnableKeyword("VERTEX_COLOR_ON");
            }

            if (def.PbrMetallicRoughness != null)
            {
                var pbr = def.PbrMetallicRoughness;

                material.SetColor("_Color", pbr.BaseColorFactor);

                if (pbr.BaseColorTexture != null)
                {
                    var texture = pbr.BaseColorTexture.Index.Value;
                    material.SetTexture("_MainTex", _imageCache[texture.Source.Value]);
                }

                material.SetFloat("_Metallic", (float)pbr.MetallicFactor);

                if (pbr.MetallicRoughnessTexture != null)
                {
                    var texture = pbr.MetallicRoughnessTexture.Index.Value;
                    material.SetTexture("_MetallicRoughnessMap", _imageCache[texture.Source.Value]);
                }

                material.SetFloat("_Roughness", (float)pbr.RoughnessFactor);
            }

            if (def.NormalTexture != null)
            {
                var texture = def.NormalTexture.Index.Value;
                material.SetTexture("_BumpMap", _imageCache[texture.Source.Value]);
                material.SetFloat("_BumpScale", (float)def.NormalTexture.Scale);
            }

            if (def.OcclusionTexture != null)
            {
                var texture = def.OcclusionTexture.Index;
                
                material.SetFloat("_OcclusionStrength", (float)def.OcclusionTexture.Strength);

                if (def.PbrMetallicRoughness != null
                    && def.PbrMetallicRoughness.MetallicRoughnessTexture.Index.Id == texture.Id)
                {
                    material.EnableKeyword("OCC_METAL_ROUGH_ON");
                }
                else
                {
                    material.SetTexture("_OcclusionMap", _imageCache[texture.Value.Source.Value]);
                }
            }

            if (def.EmissiveTexture != null)
            {
                var texture = def.EmissiveTexture.Index.Value;
                material.SetTexture("_EmissionMap", _imageCache[texture.Source.Value]);
            }

            material.SetColor("_EmissionColor", def.EmissiveFactor);

            return material;
        }

	    private const string Base64StringInitializer = "data:application/octet-stream;base64,";

	    /// <summary>
        ///  Get the absolute path to a gltf uri reference.
        /// </summary>
        /// <param name="relativePath">The relative path stored in the uri.</param>
        /// <returns></returns>
        private string AbsolutePath(string relativePath)
        {
            var uri = new Uri(_gltfUrl);
            var partialPath = uri.AbsoluteUri.Remove(uri.AbsoluteUri.Length - uri.Segments[uri.Segments.Length - 1].Length);
            return partialPath + relativePath;
        }

        private IEnumerator LoadImage(GLTFImage image)
        {
            Texture2D texture;

            if (image.Uri != null)
            {
                var uri = image.Uri;

                if (uri.StartsWith(Base64StringInitializer))
                {
                    var base64Data = uri.Substring(Base64StringInitializer.Length);
                    var textureData = Convert.FromBase64String(base64Data);
                    texture = new Texture2D(0, 0);
                    texture.LoadImage(textureData);
                }
                else
                {
                    var www = UnityWebRequest.Get(AbsolutePath(uri));
                    www.downloadHandler = new DownloadHandlerTexture();

                    yield return www.Send();

                    texture = DownloadHandlerTexture.GetContent(www);
                }
            }
            else
            {
                texture = new Texture2D(0, 0);
                var bufferView = image.BufferView.Value;
                var buffer = bufferView.Buffer.Value;
                var bufferData = _bufferCache[buffer];
				var data = new byte[bufferView.ByteLength];
				Buffer.BlockCopy(bufferData, bufferView.ByteOffset, data, 0, data.Length);
                texture.LoadImage(data);
            }

            _imageCache[image] = texture;
        }

        /// <summary>
        /// Load the remote URI data into a byte array.
        /// </summary>
        private IEnumerator LoadBuffer(GLTFBuffer buffer)
        {
			if (buffer.Uri != null)
			{
				byte[] bufferData;
				var uri = buffer.Uri;

                if (uri.StartsWith(Base64StringInitializer))
                {
                    var base64Data = uri.Substring(Base64StringInitializer.Length);
                    bufferData = Convert.FromBase64String(base64Data);
                }
                else
                {
                    var www = UnityWebRequest.Get(AbsolutePath(uri));

                    yield return www.Send();

                    bufferData = www.downloadHandler.data;
                }

	            _bufferCache[buffer] = bufferData;
			}
        }
    }
}<|MERGE_RESOLUTION|>--- conflicted
+++ resolved
@@ -44,9 +44,6 @@
             asyncAction = new AsyncAction();
 		}
 
-<<<<<<< HEAD
-        public IEnumerator Load(int sceneIndex = -1)
-=======
 	    public GameObject LastLoadedScene
 	    {
 		    get
@@ -55,8 +52,7 @@
 		    }
 	    }
 
-        public IEnumerator Load()
->>>>>>> 792cc432
+        public IEnumerator Load(int sceneIndex = -1)
         {
             var www = UnityWebRequest.Get(_gltfUrl);
 

--- conflicted
+++ resolved
@@ -117,10 +117,7 @@
 					yield return asyncAction.RunOnWorkerThread(() => BuildMeshAttributes());
 				}
 			}
-<<<<<<< HEAD
-
-=======
->>>>>>> eb018263
+
 			var sceneObj = CreateScene(scene);
 
 			if (_sceneParent != null)

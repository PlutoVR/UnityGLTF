// Unity built-in shader source. Copyright (c) 2016 Unity Technologies. MIT license (see license.txt)

using System;
using UnityEngine;

namespace UnityEditor
{
	internal class PbrShaderGUI : ShaderGUI
	{
		private enum WorkflowMode
		{
			SpecularGlossiness,
			MetallicRoughness,
			Unlit
		}

		public enum BlendMode
		{
			Opaque,
			Mask,
			Blend
		}

		private static class Styles
		{
			public static GUIContent albedoText = new GUIContent("Base Color", "Albedo (RGB) and Transparency (A)");
			public static GUIContent alphaCutoffText = new GUIContent("Alpha Cutoff", "Threshold for alpha cutoff");
			public static GUIContent specularMapText = new GUIContent("Spec Gloss", "Specular (RGB) and Glossiness (A)");
			public static GUIContent metallicMapText = new GUIContent("Metal Rough", "Metallic (B) and Roughness (G)");
			public static GUIContent metallicText = new GUIContent("Metallic", "Metallic value");
			public static GUIContent metallicScaleText = new GUIContent("Metallic", "Metallic scale factor");
			public static GUIContent roughnessText = new GUIContent("Roughness", "Roughness value");
<<<<<<< HEAD
			public static GUIContent roughnessScaleText = new GUIContent("Roughness", "Roughness scale factor");
			public static GUIContent glossinessText = new GUIContent("Glossiness", "Glossiness value");
			public static GUIContent glossinessScaleText = new GUIContent("Glossiness", "Glossiness scale factor");
			public static GUIContent normalMapText = new GUIContent("Normal Map", "Normal Map");
			public static GUIContent occlusionText = new GUIContent("Occlusion", "Occlusion (R)");
			public static GUIContent emissionText = new GUIContent("Emissive", "Emissive (RGB)");

			public static string primaryMapsText = "Main Maps";
			public static string renderingMode = "Rendering Mode";
			public static GUIContent emissiveWarning = new GUIContent("Emissive value is animated but the material has not been configured to support emissive. Please make sure the material itself has some amount of emissive.");
			public static readonly string[] blendNames = Enum.GetNames(typeof(BlendMode));
		}

		MaterialProperty blendMode = null;
		MaterialProperty albedoMap = null;
		MaterialProperty albedoColor = null;
		MaterialProperty alphaCutoff = null;
		MaterialProperty specularMap = null;
		MaterialProperty specularColor = null;
		MaterialProperty metallicMap = null;
		MaterialProperty metallic = null;
		MaterialProperty smoothness = null;
		MaterialProperty bumpScale = null;
		MaterialProperty bumpMap = null;
		MaterialProperty occlusionStrength = null;
		MaterialProperty occlusionMap = null;
		MaterialProperty emissionColor = null;
		MaterialProperty emissionMap = null;

		MaterialEditor m_MaterialEditor;
		WorkflowMode m_WorkflowMode = WorkflowMode.MetallicRoughness;

		bool m_FirstTimeApply = true;

		public void FindProperties(MaterialProperty[] props)
		{
			blendMode = FindProperty("_Mode", props);
			albedoMap = FindProperty("_MainTex", props);
			albedoColor = FindProperty("_Color", props);
			alphaCutoff = FindProperty("_Cutoff", props);
			specularMap = FindProperty("_SpecGlossMap", props, false);
			specularColor = FindProperty("_SpecColor", props, false);
			metallicMap = FindProperty("_MetallicGlossMap", props, false);
			metallic = FindProperty("_Metallic", props, false);
			if (specularMap != null && specularColor != null)
				m_WorkflowMode = WorkflowMode.SpecularGlossiness;
			else if (metallicMap != null && metallic != null)
				m_WorkflowMode = WorkflowMode.MetallicRoughness;
			else
				m_WorkflowMode = WorkflowMode.Unlit;
			smoothness = FindProperty("_Glossiness", props);
			bumpScale = FindProperty("_BumpScale", props);
			bumpMap = FindProperty("_BumpMap", props);
			occlusionStrength = FindProperty("_OcclusionStrength", props);
			occlusionMap = FindProperty("_OcclusionMap", props);
			emissionColor = FindProperty("_EmissionColor", props);
			emissionMap = FindProperty("_EmissionMap", props);
		}

		public override void OnGUI(MaterialEditor materialEditor, MaterialProperty[] props)
		{
			FindProperties(props); // MaterialProperties can be animated so we do not cache them but fetch them every event to ensure animated values are updated correctly
			m_MaterialEditor = materialEditor;
			Material material = materialEditor.target as Material;

			// Make sure that needed setup (ie keywords/renderqueue) are set up if we're switching some existing
			// material to a standard shader.
			// Do this before any GUI code has been issued to prevent layout issues in subsequent GUILayout statements (case 780071)
			if (m_FirstTimeApply)
			{
				MaterialChanged(material, m_WorkflowMode);
				m_FirstTimeApply = false;
=======
	        public static GUIContent roughnessScaleText = new GUIContent("Roughness", "Roughness scale factor");
            public static GUIContent glossinessText = new GUIContent("Glossiness", "Glossiness value");
            public static GUIContent glossinessScaleText = new GUIContent("Glossiness", "Glossiness scale factor");
            public static GUIContent normalMapText = new GUIContent("Normal Map", "Normal Map");
            public static GUIContent occlusionText = new GUIContent("Occlusion", "Occlusion (R)");
            public static GUIContent emissionText = new GUIContent("Emissive", "Emissive (RGB)");

            public static string primaryMapsText = "Main Maps";
            public static string renderingMode = "Rendering Mode";
            public static GUIContent emissiveWarning = new GUIContent("Emissive value is animated but the material has not been configured to support emissive. Please make sure the material itself has some amount of emissive.");
            public static readonly string[] blendNames = Enum.GetNames(typeof(BlendMode));
        }

        MaterialProperty blendMode = null;
        MaterialProperty albedoMap = null;
        MaterialProperty albedoColor = null;
        MaterialProperty alphaCutoff = null;
        MaterialProperty specularMap = null;
        MaterialProperty specularColor = null;
        MaterialProperty metallicMap = null;
        MaterialProperty metallic = null;
        MaterialProperty smoothness = null;
        MaterialProperty bumpScale = null;
        MaterialProperty bumpMap = null;
        MaterialProperty occlusionStrength = null;
        MaterialProperty occlusionMap = null;
        MaterialProperty emissionColor = null;
        MaterialProperty emissionMap = null;

        MaterialEditor m_MaterialEditor;
        WorkflowMode m_WorkflowMode = WorkflowMode.MetallicRoughness;

        bool m_FirstTimeApply = true;

        public void FindProperties(MaterialProperty[] props)
        {
            blendMode = FindProperty("_Mode", props);
            albedoMap = FindProperty("_MainTex", props);
            albedoColor = FindProperty("_Color", props);
            alphaCutoff = FindProperty("_Cutoff", props);
            specularMap = FindProperty("_SpecGlossMap", props, false);
            specularColor = FindProperty("_SpecColor", props, false);
            metallicMap = FindProperty("_MetallicGlossMap", props, false);
            metallic = FindProperty("_Metallic", props, false);
            if (specularMap != null && specularColor != null)
                m_WorkflowMode = WorkflowMode.SpecularGlossiness;
            else if (metallicMap != null && metallic != null)
                m_WorkflowMode = WorkflowMode.MetallicRoughness;
            else
                m_WorkflowMode = WorkflowMode.Unlit;
            smoothness = FindProperty("_Glossiness", props);
            bumpScale = FindProperty("_BumpScale", props);
            bumpMap = FindProperty("_BumpMap", props);
            occlusionStrength = FindProperty("_OcclusionStrength", props);
            occlusionMap = FindProperty("_OcclusionMap", props);
            emissionColor = FindProperty("_EmissionColor", props);
            emissionMap = FindProperty("_EmissionMap", props);
        }

        public override void OnGUI(MaterialEditor materialEditor, MaterialProperty[] props)
        {
            FindProperties(props); // MaterialProperties can be animated so we do not cache them but fetch them every event to ensure animated values are updated correctly
            m_MaterialEditor = materialEditor;
            Material material = materialEditor.target as Material;

            // Make sure that needed setup (ie keywords/renderqueue) are set up if we're switching some existing
            // material to a standard shader.
            // Do this before any GUI code has been issued to prevent layout issues in subsequent GUILayout statements (case 780071)
            if (m_FirstTimeApply)
            {
                MaterialChanged(material, m_WorkflowMode);
                m_FirstTimeApply = false;
            }

            ShaderPropertiesGUI(material);
        }

        public void ShaderPropertiesGUI(Material material)
        {
            // Use default labelWidth
            EditorGUIUtility.labelWidth = 0f;

            // Detect any changes to the material
            EditorGUI.BeginChangeCheck();
            {
                BlendModePopup();

                // Primary properties
                GUILayout.Label(Styles.primaryMapsText, EditorStyles.boldLabel);
                DoAlbedoArea(material);
                DoSpecularMetallicArea();
                m_MaterialEditor.TexturePropertySingleLine(Styles.normalMapText, bumpMap, bumpMap.textureValue != null ? bumpScale : null);
                m_MaterialEditor.TexturePropertySingleLine(Styles.occlusionText, occlusionMap, occlusionMap.textureValue != null ? occlusionStrength : null);
                DoEmissionArea(material);

                EditorGUILayout.Space();
            }
            if (EditorGUI.EndChangeCheck())
            {
                foreach (var obj in blendMode.targets)
                    MaterialChanged((Material)obj, m_WorkflowMode);
            }
        }

        internal void DetermineWorkflow(MaterialProperty[] props)
        {
            if (FindProperty("_SpecGlossMap", props, false) != null && FindProperty("_SpecColor", props, false) != null)
                m_WorkflowMode = WorkflowMode.SpecularGlossiness;
            else if (FindProperty("_MetallicGlossMap", props, false) != null && FindProperty("_Metallic", props, false) != null)
                m_WorkflowMode = WorkflowMode.MetallicRoughness;
            else
                m_WorkflowMode = WorkflowMode.Unlit;
        }

        void BlendModePopup()
        {
            EditorGUI.showMixedValue = blendMode.hasMixedValue;
            var mode = (BlendMode)blendMode.floatValue;

            EditorGUI.BeginChangeCheck();
            mode = (BlendMode)EditorGUILayout.Popup(Styles.renderingMode, (int)mode, Styles.blendNames);
            if (EditorGUI.EndChangeCheck())
            {
                m_MaterialEditor.RegisterPropertyChangeUndo("Rendering Mode");
                blendMode.floatValue = (float)mode;
            }

            EditorGUI.showMixedValue = false;
        }

        void DoAlbedoArea(Material material)
        {
            m_MaterialEditor.TexturePropertySingleLine(Styles.albedoText, albedoMap, albedoColor);
            if (((BlendMode)material.GetFloat("_Mode") == BlendMode.Mask))
            {
                m_MaterialEditor.ShaderProperty(alphaCutoff, Styles.alphaCutoffText.text, MaterialEditor.kMiniTextureFieldLabelIndentLevel + 1);
            }
        }

        void DoEmissionArea(Material material)
        {
            bool hadEmissionTexture = emissionMap.textureValue != null;

            // Texture and HDR color controls
            m_MaterialEditor.TexturePropertySingleLine(Styles.emissionText, emissionMap, emissionColor);

            // If texture was assigned and color was black set color to white
            float brightness = emissionColor.colorValue.maxColorComponent;
            if (emissionMap.textureValue != null && !hadEmissionTexture && brightness <= 0f)
                emissionColor.colorValue = Color.white;
        }

        void DoSpecularMetallicArea()
        {
            bool hasGlossMap = false;
            if (m_WorkflowMode == WorkflowMode.SpecularGlossiness)
            {
                hasGlossMap = specularMap.textureValue != null;
                m_MaterialEditor.TexturePropertySingleLine(Styles.specularMapText, specularMap, hasGlossMap ? null : specularColor);
	            m_MaterialEditor.ShaderProperty(smoothness, hasGlossMap ? Styles.glossinessScaleText : Styles.glossinessText, 2);
>>>>>>> 9d5a2df6
			}

			ShaderPropertiesGUI(material);
		}

		public void ShaderPropertiesGUI(Material material)
		{
			// Use default labelWidth
			EditorGUIUtility.labelWidth = 0f;

			// Detect any changes to the material
			EditorGUI.BeginChangeCheck();
			{
				BlendModePopup();

				// Primary properties
				GUILayout.Label(Styles.primaryMapsText, EditorStyles.boldLabel);
				DoAlbedoArea(material);
				DoSpecularMetallicArea();
				m_MaterialEditor.TexturePropertySingleLine(Styles.normalMapText, bumpMap, bumpMap.textureValue != null ? bumpScale : null);
				m_MaterialEditor.TexturePropertySingleLine(Styles.occlusionText, occlusionMap, occlusionMap.textureValue != null ? occlusionStrength : null);
				DoEmissionArea(material);

				EditorGUILayout.Space();
			}
			if (EditorGUI.EndChangeCheck())
			{
				foreach (var obj in blendMode.targets)
					MaterialChanged((Material)obj, m_WorkflowMode);
			}
		}

		internal void DetermineWorkflow(MaterialProperty[] props)
		{
			if (FindProperty("_SpecGlossMap", props, false) != null && FindProperty("_SpecColor", props, false) != null)
				m_WorkflowMode = WorkflowMode.SpecularGlossiness;
			else if (FindProperty("_MetallicGlossMap", props, false) != null && FindProperty("_Metallic", props, false) != null)
				m_WorkflowMode = WorkflowMode.MetallicRoughness;
			else
				m_WorkflowMode = WorkflowMode.Unlit;
		}

		void BlendModePopup()
		{
			EditorGUI.showMixedValue = blendMode.hasMixedValue;
			var mode = (BlendMode)blendMode.floatValue;

			EditorGUI.BeginChangeCheck();
			mode = (BlendMode)EditorGUILayout.Popup(Styles.renderingMode, (int)mode, Styles.blendNames);
			if (EditorGUI.EndChangeCheck())
			{
				m_MaterialEditor.RegisterPropertyChangeUndo("Rendering Mode");
				blendMode.floatValue = (float)mode;
			}

			EditorGUI.showMixedValue = false;
		}

		void DoAlbedoArea(Material material)
		{
			m_MaterialEditor.TexturePropertySingleLine(Styles.albedoText, albedoMap, albedoColor);
			if (((BlendMode)material.GetFloat("_Mode") == BlendMode.Mask))
			{
				m_MaterialEditor.ShaderProperty(alphaCutoff, Styles.alphaCutoffText.text, MaterialEditor.kMiniTextureFieldLabelIndentLevel + 1);
			}
		}

		void DoEmissionArea(Material material)
		{
			bool hadEmissionTexture = emissionMap.textureValue != null;

			// Texture and HDR color controls
			m_MaterialEditor.TexturePropertySingleLine(Styles.emissionText, emissionMap, emissionColor);

			// If texture was assigned and color was black set color to white
			float brightness = emissionColor.colorValue.maxColorComponent;
			if (emissionMap.textureValue != null && !hadEmissionTexture && brightness <= 0f)
				emissionColor.colorValue = Color.white;
		}

		void DoSpecularMetallicArea()
		{
			bool hasGlossMap = false;
			if (m_WorkflowMode == WorkflowMode.SpecularGlossiness)
			{
				hasGlossMap = specularMap.textureValue != null;
				m_MaterialEditor.TexturePropertySingleLine(Styles.specularMapText, specularMap, hasGlossMap ? null : specularColor);
				m_MaterialEditor.ShaderProperty(smoothness, hasGlossMap ? Styles.glossinessScaleText : Styles.glossinessText, 2);
			}
			else if (m_WorkflowMode == WorkflowMode.MetallicRoughness)
			{
				hasGlossMap = metallicMap.textureValue != null;
				m_MaterialEditor.TexturePropertySingleLine(Styles.metallicMapText, metallicMap);
				m_MaterialEditor.ShaderProperty(metallic, hasGlossMap ? Styles.metallicScaleText : Styles.metallicText, 2);
				m_MaterialEditor.ShaderProperty(smoothness, hasGlossMap ? Styles.roughnessScaleText : Styles.roughnessText, 2);
			}
		}

		public static void SetupMaterialWithBlendMode(Material material, BlendMode blendMode, float alphaCutoff)
		{
			switch (blendMode)
			{
				case BlendMode.Opaque:
					material.SetOverrideTag("RenderType", "Opaque");
					material.SetInt("_SrcBlend", (int)UnityEngine.Rendering.BlendMode.One);
					material.SetInt("_DstBlend", (int)UnityEngine.Rendering.BlendMode.Zero);
					material.SetInt("_ZWrite", 1);
					material.DisableKeyword("_ALPHATEST_ON");
					material.DisableKeyword("_ALPHABLEND_ON");
					material.DisableKeyword("_ALPHAPREMULTIPLY_ON");
					material.renderQueue = (int)UnityEngine.Rendering.RenderQueue.Geometry;
					break;
				case BlendMode.Mask:
					material.SetOverrideTag("RenderType", "TransparentCutout");
					material.SetInt("_SrcBlend", (int)UnityEngine.Rendering.BlendMode.One);
					material.SetInt("_DstBlend", (int)UnityEngine.Rendering.BlendMode.Zero);
					material.SetInt("_ZWrite", 1);
					material.EnableKeyword("_ALPHATEST_ON");
					material.DisableKeyword("_ALPHABLEND_ON");
					material.DisableKeyword("_ALPHAPREMULTIPLY_ON");
					material.renderQueue = (int)UnityEngine.Rendering.RenderQueue.AlphaTest;
					material.SetFloat("_Cutoff", alphaCutoff);
					break;
				case BlendMode.Blend:
					material.SetOverrideTag("RenderType", "Transparent");
					material.SetInt("_SrcBlend", (int)UnityEngine.Rendering.BlendMode.SrcAlpha);
					material.SetInt("_DstBlend", (int)UnityEngine.Rendering.BlendMode.OneMinusSrcAlpha);
					material.SetInt("_ZWrite", 0);
					material.DisableKeyword("_ALPHATEST_ON");
					material.EnableKeyword("_ALPHABLEND_ON");
					material.DisableKeyword("_ALPHAPREMULTIPLY_ON");
					material.renderQueue = (int)UnityEngine.Rendering.RenderQueue.Transparent;
					break;
			}

			material.SetFloat("_Mode", (float)blendMode);
		}

		static void SetMaterialKeywords(Material material, WorkflowMode workflowMode)
		{
			// Note: keywords must be based on Material value not on MaterialProperty due to multi-edit & material animation
			// (MaterialProperty value might come from renderer material property block)
			SetKeyword(material, "_NORMALMAP", material.GetTexture("_BumpMap"));
			if (workflowMode == WorkflowMode.SpecularGlossiness)
				SetKeyword(material, "_SPECGLOSSMAP", material.GetTexture("_SpecGlossMap"));
			else if (workflowMode == WorkflowMode.MetallicRoughness)
				SetKeyword(material, "_METALLICGLOSSMAP", material.GetTexture("_MetallicGlossMap"));

			bool shouldEmissionBeEnabled = material.GetColor("_EmissionColor") != Color.black;
			SetKeyword(material, "_EMISSION", shouldEmissionBeEnabled);
		}

		static void MaterialChanged(Material material, WorkflowMode workflowMode)
		{
			SetupMaterialWithBlendMode(material, (BlendMode)material.GetFloat("_Mode"), material.GetFloat("_Cutoff"));

			SetMaterialKeywords(material, workflowMode);
		}

		static void SetKeyword(Material m, string keyword, bool state)
		{
			if (state)
				m.EnableKeyword(keyword);
			else
				m.DisableKeyword(keyword);
		}
	}
} // namespace UnityEditor<|MERGE_RESOLUTION|>--- conflicted
+++ resolved
@@ -30,80 +30,7 @@
 			public static GUIContent metallicText = new GUIContent("Metallic", "Metallic value");
 			public static GUIContent metallicScaleText = new GUIContent("Metallic", "Metallic scale factor");
 			public static GUIContent roughnessText = new GUIContent("Roughness", "Roughness value");
-<<<<<<< HEAD
-			public static GUIContent roughnessScaleText = new GUIContent("Roughness", "Roughness scale factor");
-			public static GUIContent glossinessText = new GUIContent("Glossiness", "Glossiness value");
-			public static GUIContent glossinessScaleText = new GUIContent("Glossiness", "Glossiness scale factor");
-			public static GUIContent normalMapText = new GUIContent("Normal Map", "Normal Map");
-			public static GUIContent occlusionText = new GUIContent("Occlusion", "Occlusion (R)");
-			public static GUIContent emissionText = new GUIContent("Emissive", "Emissive (RGB)");
-
-			public static string primaryMapsText = "Main Maps";
-			public static string renderingMode = "Rendering Mode";
-			public static GUIContent emissiveWarning = new GUIContent("Emissive value is animated but the material has not been configured to support emissive. Please make sure the material itself has some amount of emissive.");
-			public static readonly string[] blendNames = Enum.GetNames(typeof(BlendMode));
-		}
-
-		MaterialProperty blendMode = null;
-		MaterialProperty albedoMap = null;
-		MaterialProperty albedoColor = null;
-		MaterialProperty alphaCutoff = null;
-		MaterialProperty specularMap = null;
-		MaterialProperty specularColor = null;
-		MaterialProperty metallicMap = null;
-		MaterialProperty metallic = null;
-		MaterialProperty smoothness = null;
-		MaterialProperty bumpScale = null;
-		MaterialProperty bumpMap = null;
-		MaterialProperty occlusionStrength = null;
-		MaterialProperty occlusionMap = null;
-		MaterialProperty emissionColor = null;
-		MaterialProperty emissionMap = null;
-
-		MaterialEditor m_MaterialEditor;
-		WorkflowMode m_WorkflowMode = WorkflowMode.MetallicRoughness;
-
-		bool m_FirstTimeApply = true;
-
-		public void FindProperties(MaterialProperty[] props)
-		{
-			blendMode = FindProperty("_Mode", props);
-			albedoMap = FindProperty("_MainTex", props);
-			albedoColor = FindProperty("_Color", props);
-			alphaCutoff = FindProperty("_Cutoff", props);
-			specularMap = FindProperty("_SpecGlossMap", props, false);
-			specularColor = FindProperty("_SpecColor", props, false);
-			metallicMap = FindProperty("_MetallicGlossMap", props, false);
-			metallic = FindProperty("_Metallic", props, false);
-			if (specularMap != null && specularColor != null)
-				m_WorkflowMode = WorkflowMode.SpecularGlossiness;
-			else if (metallicMap != null && metallic != null)
-				m_WorkflowMode = WorkflowMode.MetallicRoughness;
-			else
-				m_WorkflowMode = WorkflowMode.Unlit;
-			smoothness = FindProperty("_Glossiness", props);
-			bumpScale = FindProperty("_BumpScale", props);
-			bumpMap = FindProperty("_BumpMap", props);
-			occlusionStrength = FindProperty("_OcclusionStrength", props);
-			occlusionMap = FindProperty("_OcclusionMap", props);
-			emissionColor = FindProperty("_EmissionColor", props);
-			emissionMap = FindProperty("_EmissionMap", props);
-		}
-
-		public override void OnGUI(MaterialEditor materialEditor, MaterialProperty[] props)
-		{
-			FindProperties(props); // MaterialProperties can be animated so we do not cache them but fetch them every event to ensure animated values are updated correctly
-			m_MaterialEditor = materialEditor;
-			Material material = materialEditor.target as Material;
-
-			// Make sure that needed setup (ie keywords/renderqueue) are set up if we're switching some existing
-			// material to a standard shader.
-			// Do this before any GUI code has been issued to prevent layout issues in subsequent GUILayout statements (case 780071)
-			if (m_FirstTimeApply)
-			{
-				MaterialChanged(material, m_WorkflowMode);
-				m_FirstTimeApply = false;
-=======
+
 	        public static GUIContent roughnessScaleText = new GUIContent("Roughness", "Roughness scale factor");
             public static GUIContent glossinessText = new GUIContent("Glossiness", "Glossiness value");
             public static GUIContent glossinessScaleText = new GUIContent("Glossiness", "Glossiness scale factor");
@@ -264,7 +191,6 @@
                 hasGlossMap = specularMap.textureValue != null;
                 m_MaterialEditor.TexturePropertySingleLine(Styles.specularMapText, specularMap, hasGlossMap ? null : specularColor);
 	            m_MaterialEditor.ShaderProperty(smoothness, hasGlossMap ? Styles.glossinessScaleText : Styles.glossinessText, 2);
->>>>>>> 9d5a2df6
 			}
 
 			ShaderPropertiesGUI(material);
